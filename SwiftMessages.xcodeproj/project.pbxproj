--- conflicted
+++ resolved
@@ -55,12 +55,8 @@
 		2290958125D9D407002E8111 /* UILayoutPriority+Extensions.swift in Sources */ = {isa = PBXBuildFile; fileRef = 2290958025D9D407002E8111 /* UILayoutPriority+Extensions.swift */; };
 		2298C2051EE47DC900E2DDC1 /* Weak.swift in Sources */ = {isa = PBXBuildFile; fileRef = 2298C2041EE47DC900E2DDC1 /* Weak.swift */; };
 		2298C2071EE480D000E2DDC1 /* Animator.swift in Sources */ = {isa = PBXBuildFile; fileRef = 2298C2061EE480D000E2DDC1 /* Animator.swift */; };
-<<<<<<< HEAD
 		2298C2091EE486E300E2DDC1 /* EdgeAnimation.swift in Sources */ = {isa = PBXBuildFile; fileRef = 2298C2081EE486E300E2DDC1 /* EdgeAnimation.swift */; };
-=======
-		2298C2091EE486E300E2DDC1 /* TopBottomAnimation.swift in Sources */ = {isa = PBXBuildFile; fileRef = 2298C2081EE486E300E2DDC1 /* TopBottomAnimation.swift */; };
-		229F778125FAB1E9008C2ACB /* UIWindow+Extensions.swift in Sources */ = {isa = PBXBuildFile; fileRef = 229F778025FAB1E9008C2ACB /* UIWindow+Extensions.swift */; };
->>>>>>> eeb68539
+        229F778125FAB1E9008C2ACB /* UIWindow+Extensions.swift in Sources */ = {isa = PBXBuildFile; fileRef = 229F778025FAB1E9008C2ACB /* UIWindow+Extensions.swift */; };
 		22DFC9161EFF30F6001B1CA1 /* CenteredView.xib in Resources */ = {isa = PBXBuildFile; fileRef = 22DFC9151EFF30F6001B1CA1 /* CenteredView.xib */; };
 		22DFC9181F00674E001B1CA1 /* PhysicsPanHandler.swift in Sources */ = {isa = PBXBuildFile; fileRef = 22DFC9171F00674E001B1CA1 /* PhysicsPanHandler.swift */; };
 		22E01F641E74EC8B00ACE19A /* MaskingView.swift in Sources */ = {isa = PBXBuildFile; fileRef = 22E01F631E74EC8B00ACE19A /* MaskingView.swift */; };
@@ -148,12 +144,8 @@
 		2290958025D9D407002E8111 /* UILayoutPriority+Extensions.swift */ = {isa = PBXFileReference; lastKnownFileType = sourcecode.swift; path = "UILayoutPriority+Extensions.swift"; sourceTree = "<group>"; };
 		2298C2041EE47DC900E2DDC1 /* Weak.swift */ = {isa = PBXFileReference; fileEncoding = 4; lastKnownFileType = sourcecode.swift; path = Weak.swift; sourceTree = "<group>"; };
 		2298C2061EE480D000E2DDC1 /* Animator.swift */ = {isa = PBXFileReference; fileEncoding = 4; lastKnownFileType = sourcecode.swift; path = Animator.swift; sourceTree = "<group>"; };
-<<<<<<< HEAD
 		2298C2081EE486E300E2DDC1 /* EdgeAnimation.swift */ = {isa = PBXFileReference; fileEncoding = 4; lastKnownFileType = sourcecode.swift; path = EdgeAnimation.swift; sourceTree = "<group>"; };
-=======
-		2298C2081EE486E300E2DDC1 /* TopBottomAnimation.swift */ = {isa = PBXFileReference; fileEncoding = 4; lastKnownFileType = sourcecode.swift; path = TopBottomAnimation.swift; sourceTree = "<group>"; };
 		229F778025FAB1E9008C2ACB /* UIWindow+Extensions.swift */ = {isa = PBXFileReference; lastKnownFileType = sourcecode.swift; path = "UIWindow+Extensions.swift"; sourceTree = "<group>"; };
->>>>>>> eeb68539
 		22A2EA6E24EC6CFA00BB2540 /* Package.swift */ = {isa = PBXFileReference; fileEncoding = 4; lastKnownFileType = sourcecode.swift; path = Package.swift; sourceTree = "<group>"; };
 		22DFC9151EFF30F6001B1CA1 /* CenteredView.xib */ = {isa = PBXFileReference; fileEncoding = 4; lastKnownFileType = file.xib; name = CenteredView.xib; path = Resources/CenteredView.xib; sourceTree = "<group>"; };
 		22DFC9171F00674E001B1CA1 /* PhysicsPanHandler.swift */ = {isa = PBXFileReference; fileEncoding = 4; lastKnownFileType = sourcecode.swift; path = PhysicsPanHandler.swift; sourceTree = "<group>"; };
@@ -223,11 +215,8 @@
 			children = (
 				220655111FAF82B600F4E00F /* MarginAdjustable+Extensions.swift */,
 				22774B9F20B5EF2A00813732 /* UIEdgeInsets+Extensions.swift */,
-<<<<<<< HEAD
 				2290958025D9D407002E8111 /* UILayoutPriority+Extensions.swift */,
-=======
 				229F778025FAB1E9008C2ACB /* UIWindow+Extensions.swift */,
->>>>>>> eeb68539
 			);
 			name = Extensions;
 			sourceTree = "<group>";
